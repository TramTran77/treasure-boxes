timezone: UTC

_export:
  td:
    endpoint: api.treasuredata.com
    database: sample_datasets
    connection: MY_FTP_CONNECTION
    filepath: MY_FTP_PATH_PREFIX
    extension: .csv

+select_data:
  td>: queries/sample.sql

+export_to_ftp:
<<<<<<< HEAD
  td_result_export>:
  job_id: ${td.last_job_id}
  result_connection: ${td.connection}
  result_settings:
    path_prefix: ${td.filepath}
    file_ext: ${td.extension}
    header_line: true
=======
  http>: https://${endpoint}/v3/job/result_export/${td.last_job.id}
  method: POST
  content_type: application/json
  content_format: json
  content: 
    result: |
      {
        "type":"ftp",
        "host":"${secret:ftpHost}",
        "port":${secret:ftpPort},
        "username":"{$secret:ftpUser}",
        "password":"${secret:ftpPass}",
        "passive_mode":true,
        "ascii_mode":true,
        "ssl":true,
        "ssl_explicit":true,
        "ssl_verify":false,
        "ssl_verify_hostname":false,
        "path_prefix":"${secret:ftpPathPrefix}",
        "file_ext":".csv",
        "sequence_format":"",
        "header_line":true,
        "quote_policy":"MINIMAL",
        "delimiter":",",
        "null_string":"",
        "newline":"CRLF"
      }
>>>>>>> 341ff273

+teardown:
  echo>: finish ${session_time}<|MERGE_RESOLUTION|>--- conflicted
+++ resolved
@@ -12,7 +12,7 @@
   td>: queries/sample.sql
 
 +export_to_ftp:
-<<<<<<< HEAD
+
   td_result_export>:
   job_id: ${td.last_job_id}
   result_connection: ${td.connection}
@@ -20,35 +20,7 @@
     path_prefix: ${td.filepath}
     file_ext: ${td.extension}
     header_line: true
-=======
-  http>: https://${endpoint}/v3/job/result_export/${td.last_job.id}
-  method: POST
-  content_type: application/json
-  content_format: json
-  content: 
-    result: |
-      {
-        "type":"ftp",
-        "host":"${secret:ftpHost}",
-        "port":${secret:ftpPort},
-        "username":"{$secret:ftpUser}",
-        "password":"${secret:ftpPass}",
-        "passive_mode":true,
-        "ascii_mode":true,
-        "ssl":true,
-        "ssl_explicit":true,
-        "ssl_verify":false,
-        "ssl_verify_hostname":false,
-        "path_prefix":"${secret:ftpPathPrefix}",
-        "file_ext":".csv",
-        "sequence_format":"",
-        "header_line":true,
-        "quote_policy":"MINIMAL",
-        "delimiter":",",
-        "null_string":"",
-        "newline":"CRLF"
-      }
->>>>>>> 341ff273
+
 
 +teardown:
   echo>: finish ${session_time}