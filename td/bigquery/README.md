--- conflicted
+++ resolved
@@ -46,12 +46,6 @@
 - project: (string, required)
 - dataset: (string, required)
 - table: (string, required)
-<<<<<<< HEAD
-- location: (string, optional) ... location [See "Dataset Locations - BigQuery Google Cloud"](https://cloud.google.com/bigquery/docs/dataset-locations)
-- auto_create_table: (boolean, default false)
-=======
-- auto_create_table: (boolean, default false. You need to set true when mode is replace or replace_backup.)
->>>>>>> 97cab7a1
 - mode: (string, optional, defaut append, options: append, replace, replace_backup, delete_in_advance)
 - auto_create_table: (boolean, optional)
 - max_bad_records: (int, optional, default 0)
